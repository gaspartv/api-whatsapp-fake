version: '3.3'

networks:
  public-network:
    driver: bridge

services:
  api:
    container_name: codechat_api
<<<<<<< HEAD
    image: codechat/api:v1.3.0
=======
    image: codechat/api:v1.2.8
>>>>>>> cdaee09b
    restart: unless-stopped
    ports:
      - 8084:8083
    volumes:
      - instances_connecteds:/codechat/instances
    environment:
      - SERVER_PORT=8083
      - SESSION_SECRET=W0NvZGVDaGF0XTpbU2Vzc

      - LOG_LEVEL=ERROR|WARN|INFO|DEBUG|LOG|VERBOSE|DARK
      - LOG_COLOR=true

      - DATABASE_ENABLED=true
      - DATABASE_URL=postgres://postgres:303e7BQYF3V6uEzXS@data.srv.codechat.com.br:5433/codechat_api_v1
      - DATABASE_SYNC_MESSAGES=true
      - DATABASE_SAVE_DATA_NEW_MESSAGE=true
      - DATABASE_SAVE_MESSAGE_UPDATE=true
      - DATABASE_SAVE_DATA_CONTACTS=true
      - DATABASE_SAVE_DATA_CHATS=true

      - GLOBAL_WEBHOOK_URL=url
      - GLOBAL_WEBHOOK_ENABLED=false

      - INSTANCE_EXPIRATION_TIME=false

      - CONFIG_SESSION_PHONE_CLIENT=CodeChat_V1
      - CONFIG_SESSION_PHONE_NAME=Edge

      - QRCODE_LIMIT=10
      - QRCODE_EXPIRATION_TIME=60

      - CONNECTION_TIMEOUT=300

      - AUTHENTICATION_GLOBAL_AUTH_TOKEN=zYzP7ocstxh3SJ23D4FZTCu4ehnM8v4hu
      - AUTHENTICATION_JWT_EXPIRES_IN=0
      - AUTHENTICATION_JWT_SECRET=3RFYiiRmvNiokSBrLZzx

      - REDIS_ENABLED=true
      - REDIS_URI=redis://data.srv.codechat.com.br/5
      - REDIS_PREFIX=codechat

      - S3_ENABLED=true
      - S3_ACCESS_KEY=XCXV6CawqzpOTlpGmZC2
      - S3_SECRET_KEY=CEU2tqUv2VDsy1a3vNiQWfb16kW7UzLZ6Dg3hfSr
      - S3_BUCKET=codechat-api-v1
      - S3_PORT=443
      - S3_ENDPOINT=s3.codechat.com.br
      - S3_USE_SSL=true
    networks:
      - public-network
  #   depends_on:
  #     - postgres_server

  # postgres_server:
  #   image: postgres:latest
  #   container_name: postgres_server
  #   environment:
  #     POSTGRES_PASSWORD: pass
  #   volumes:
  #     - postgres_data:/var/lib/postgresql/data
  #   ports:
  #     - "5432:5432"
  #   networks:
  #     - public_network
  
  # redis_cache:
  #   image: redis:latest
  #   container_name: redis_cache
  #   volumes:
  #     - redis_data:/data
  #   ports:
  #     - "6379:6379"
  #   networks:
  #     - public_network

volumes:
  instances_connecteds:
    driver: local
  # postgres_data:
  #   driver: local
  # redis_data:
  #   driver: local
<|MERGE_RESOLUTION|>--- conflicted
+++ resolved
@@ -7,11 +7,7 @@
 services:
   api:
     container_name: codechat_api
-<<<<<<< HEAD
-    image: codechat/api:v1.3.0
-=======
-    image: codechat/api:v1.2.8
->>>>>>> cdaee09b
+    image: codechat/api:v1.2.6
     restart: unless-stopped
     ports:
       - 8084:8083
@@ -25,7 +21,7 @@
       - LOG_COLOR=true
 
       - DATABASE_ENABLED=true
-      - DATABASE_URL=postgres://postgres:303e7BQYF3V6uEzXS@data.srv.codechat.com.br:5433/codechat_api_v1
+      - DATABASE_URL=postgres://<USER>:<PASS>@<HOST>/codechat_api_v1
       - DATABASE_SYNC_MESSAGES=true
       - DATABASE_SAVE_DATA_NEW_MESSAGE=true
       - DATABASE_SAVE_MESSAGE_UPDATE=true
@@ -62,35 +58,35 @@
       - S3_USE_SSL=true
     networks:
       - public-network
-  #   depends_on:
-  #     - postgres_server
+    depends_on:
+      - postgres_server
 
-  # postgres_server:
-  #   image: postgres:latest
-  #   container_name: postgres_server
-  #   environment:
-  #     POSTGRES_PASSWORD: pass
-  #   volumes:
-  #     - postgres_data:/var/lib/postgresql/data
-  #   ports:
-  #     - "5432:5432"
-  #   networks:
-  #     - public_network
+  postgres_server:
+    image: postgres:latest
+    container_name: postgres_server
+    environment:
+      POSTGRES_PASSWORD: pass
+    volumes:
+      - postgres_data:/var/lib/postgresql/data
+    ports:
+      - "5432:5432"
+    networks:
+      - public_network
   
-  # redis_cache:
-  #   image: redis:latest
-  #   container_name: redis_cache
-  #   volumes:
-  #     - redis_data:/data
-  #   ports:
-  #     - "6379:6379"
-  #   networks:
-  #     - public_network
+  redis_cache:
+    image: redis:latest
+    container_name: redis_cache
+    volumes:
+      - redis_data:/data
+    ports:
+      - "6379:6379"
+    networks:
+      - public_network
 
 volumes:
   instances_connecteds:
     driver: local
-  # postgres_data:
-  #   driver: local
-  # redis_data:
-  #   driver: local
+  postgres_data:
+    driver: local
+  redis_data:
+    driver: local
